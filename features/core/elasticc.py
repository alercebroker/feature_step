--- conflicted
+++ resolved
@@ -133,19 +133,8 @@
 
         for b1, b2 in zip(self.BANDS[:-1], self.BANDS[1:]):
             index.append((f"{b1}-{b2}", f"{b1}{b2}"))
-<<<<<<< HEAD
             colors.append(self.detections.get_colors(abs_p90, (b1, b2), ml=True, flux=self.FLUX))
         return pd.DataFrame(colors, index=pd.MultiIndex.from_tuples(index, names=(None, "fid"))).T
-=======
-            colors.append(
-                self.detections.get_colors(
-                    "quantile", (b1, b2), ml=True, flux=self.FLUX, q=0.9
-                )
-            )
-        return pd.DataFrame(
-            colors, index=pd.MultiIndex.from_tuples(index, names=(None, "fid"))
-        ).T
->>>>>>> 243dd64b
 
     @decorators.logger
     @decorators.columns_per_fid
@@ -169,21 +158,12 @@
         )
 
 
-<<<<<<< HEAD
 def abs_p90(x):
     return x.abs().quantile(q=0.9)
 
 
 def sn_features(df: pd.DataFrame, first_mjd: pd.Series, first_flux: pd.Series) -> pd.Series:
     aid, = df["id"].unique()  # Should never be called with more than one id at the time
-=======
-def sn_features(
-    df: pd.DataFrame, first_mjd: pd.Series, first_flux: pd.Series
-) -> pd.Series:
-    (aid,) = df[
-        "id"
-    ].unique()  # Should never be called with more than one id at the time
->>>>>>> 243dd64b
     positive_fraction = (df["mag_ml"] > 0).mean()
 
     non_det_before = df[(df["mjd"] < first_mjd.loc[aid]) & ~df["detected"]]
