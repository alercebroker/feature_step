import extinction
import numpy as np
from astropy.cosmology import WMAP5


def _distmod(z):
    return WMAP5.distmod(z).to("mag").value


<<<<<<< HEAD
def lsst(flux: np.ndarray, error: np.ndarray, band: np.ndarray, mwebv: float, zhost: float) -> tuple[np.ndarray, np.ndarray]:
=======
def lsst(
    flux: np.ndarray, error: np.ndarray, band: np.ndarray, mwebv: float, zhost: float
):
>>>>>>> 243dd64b
    """Modifies flux and error inplace"""
    zhost = zhost if zhost >= 0.003 else 0
    z_deatt = 10 ** (-(_distmod(0.3) - _distmod(zhost)) / 2.5) if zhost else 1

    rv = 3.1
    av = rv * mwebv

    wavelengths = {  # ¿Central? Wavelength (in Angstroms) for each band
        "u": 3671.0,
        "g": 4827.0,
        "r": 6223.0,
        "i": 7546.0,
        "z": 8691.0,
        "Y": 9712.0,
    }

    for fid in np.unique(band):
        mask = band == fid
        (dust_deatt,) = 10 ** (
            extinction.odonnell94(np.full(1, wavelengths[fid]), av, rv) / 2.5
        )

        flux[mask] *= z_deatt * dust_deatt
        error[mask] *= z_deatt * dust_deatt

    return flux, error<|MERGE_RESOLUTION|>--- conflicted
+++ resolved
@@ -7,13 +7,9 @@
     return WMAP5.distmod(z).to("mag").value
 
 
-<<<<<<< HEAD
-def lsst(flux: np.ndarray, error: np.ndarray, band: np.ndarray, mwebv: float, zhost: float) -> tuple[np.ndarray, np.ndarray]:
-=======
 def lsst(
     flux: np.ndarray, error: np.ndarray, band: np.ndarray, mwebv: float, zhost: float
 ):
->>>>>>> 243dd64b
     """Modifies flux and error inplace"""
     zhost = zhost if zhost >= 0.003 else 0
     z_deatt = 10 ** (-(_distmod(0.3) - _distmod(zhost)) / 2.5) if zhost else 1
