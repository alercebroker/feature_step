##################################################
#       features   Settings File
##################################################
import os
FEATURE_VERSION = "v0.1"

<<<<<<< HEAD
CONSUMER_CONFIG = {
    "TOPICS": [os.getenv("CONSUMER_TOPICS")],
    "PARAMS": {
        'bootstrap.servers': os.getenv("CONSUMER_SERVER"),
        'group.id': os.getenv("CONSUMER_GROUP_ID")
    }
}
=======
>>>>>>> 7da0df49
DB_CONFIG = {
    "PSQL": {
        "HOST": os.environ["DB_HOST"],
        "USER": os.environ["DB_USER"],
        "PASSWORD": os.environ["DB_PASSWORD"],
        "PORT": int(os.environ["DB_PORT"]),
        "DB_NAME": os.environ["DB_NAME"]
    }
}

CONSUMER_CONFIG = {
    "TOPICS": os.environ["CONSUMER_TOPICS"].strip().split(","),
    "PARAMS": {
         "bootstrap.servers": os.environ["CONSUMER_SERVER"],
         "group.id": os.environ["CONSUMER_GROUP_ID"]
    }
}

PRODUCER_CONFIG = {
    "TOPIC": os.environ["PRODUCER_TOPIC"],
    "PARAMS": {
        'bootstrap.servers': os.environ["PRODUCER_SERVER"],
    },
    "SCHEMA": {
        'doc': 'Features',
        'name': 'features',
        'type': 'record',
        'fields': [
            {'name': 'oid', 'type': 'string'},
            {'name': 'candid', 'type': 'string'},
            {'name': 'features', 'type': {
                'type': 'map',
                'values': ['float', 'int', 'string', 'null']
            }
            }
        ]
    }
}

ES_CONFIG = {
    "INDEX_PREFIX": os.environ["ES_PREFIX"],
    "host": os.environ["ES_NETWORK_HOST"],
    "port": os.environ["ES_NETWORK_PORT"]
}

STEP_CONFIG = {
    "CONSUMER_CONFIG": CONSUMER_CONFIG,
    "DB_CONFIG": DB_CONFIG,
    "ES_CONFIG": ES_CONFIG,
    "PRODUCER_CONFIG": PRODUCER_CONFIG,
    "FEATURE_VERSION": FEATURE_VERSION,
}<|MERGE_RESOLUTION|>--- conflicted
+++ resolved
@@ -4,16 +4,6 @@
 import os
 FEATURE_VERSION = "v0.1"
 
-<<<<<<< HEAD
-CONSUMER_CONFIG = {
-    "TOPICS": [os.getenv("CONSUMER_TOPICS")],
-    "PARAMS": {
-        'bootstrap.servers': os.getenv("CONSUMER_SERVER"),
-        'group.id': os.getenv("CONSUMER_GROUP_ID")
-    }
-}
-=======
->>>>>>> 7da0df49
 DB_CONFIG = {
     "PSQL": {
         "HOST": os.environ["DB_HOST"],
@@ -65,4 +55,5 @@
     "ES_CONFIG": ES_CONFIG,
     "PRODUCER_CONFIG": PRODUCER_CONFIG,
     "FEATURE_VERSION": FEATURE_VERSION,
+    "COMMIT": False
 }