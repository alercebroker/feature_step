--- conflicted
+++ resolved
@@ -12,25 +12,17 @@
       - db_settings.env
       - es_settings.env
     environment:
-<<<<<<< HEAD
       - CONSUMER_TOPICS=correction
       - CONSUMER_SERVER=localhost:9092
       - CONSUMER_GROUP_ID=features
       - PRODUCER_TOPIC=features
       - PRODUCER_SERVER=localhost:9092
       - LOGGING_DEBUG=True
-=======
-      - CONSUMER_TOPICS=
-      - CONSUMER_SERVER=
-      - CONSUMER_GROUP_ID=
-      - PRODUCER_TOPIC=
-      - PRODUCER_SERVER=
-      - ES_PREFIX=
-      - ES_NETWORK_HOST=
-      - ES_NETWORK_PORT=
-      - DB_HOST=
-      - DB_USER=
-      - DB_PASSWORD=
-      - DB_PORT=
-      - DB_NAME=
->>>>>>> 7da0df49
+      - ES_PREFIX=ztf_pipeline
+      - ES_NETWORK_HOST=localhost
+      - ES_NETWORK_PORT=9200
+      - DB_HOST=localhost
+      - DB_USER=postgres
+      - DB_PASSWORD=docker
+      - DB_PORT=5432
+      - DB_NAME=test